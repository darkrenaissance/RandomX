--- conflicted
+++ resolved
@@ -300,14 +300,10 @@
 				vm = new RandomX::CompiledVirtualMachine();
 			}
 			else {
-<<<<<<< HEAD
 				if (jit)
 					vm = new RandomX::CompiledLightVirtualMachine();
 				else
-					vm = new RandomX::InterpretedVirtualMachine(softAes, async);
-=======
-				vm = new RandomX::InterpretedVirtualMachine(softAes);
->>>>>>> 00368cae
+					vm = new RandomX::InterpretedVirtualMachine(softAes);
 			}
 			vm->setDataset(dataset, datasetSize);
 			vms.push_back(vm);
