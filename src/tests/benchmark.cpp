/*
Copyright (c) 2018-2019, tevador <tevador@gmail.com>

All rights reserved.

Redistribution and use in source and binary forms, with or without
modification, are permitted provided that the following conditions are met:
	* Redistributions of source code must retain the above copyright
	  notice, this list of conditions and the following disclaimer.
	* Redistributions in binary form must reproduce the above copyright
	  notice, this list of conditions and the following disclaimer in the
	  documentation and/or other materials provided with the distribution.
	* Neither the name of the copyright holder nor the
	  names of its contributors may be used to endorse or promote products
	  derived from this software without specific prior written permission.

THIS SOFTWARE IS PROVIDED BY THE COPYRIGHT HOLDERS AND CONTRIBUTORS "AS IS" AND
ANY EXPRESS OR IMPLIED WARRANTIES, INCLUDING, BUT NOT LIMITED TO, THE IMPLIED
WARRANTIES OF MERCHANTABILITY AND FITNESS FOR A PARTICULAR PURPOSE ARE
DISCLAIMED. IN NO EVENT SHALL THE COPYRIGHT HOLDER OR CONTRIBUTORS BE LIABLE
FOR ANY DIRECT, INDIRECT, INCIDENTAL, SPECIAL, EXEMPLARY, OR CONSEQUENTIAL
DAMAGES (INCLUDING, BUT NOT LIMITED TO, PROCUREMENT OF SUBSTITUTE GOODS OR
SERVICES; LOSS OF USE, DATA, OR PROFITS; OR BUSINESS INTERRUPTION) HOWEVER
CAUSED AND ON ANY THEORY OF LIABILITY, WHETHER IN CONTRACT, STRICT LIABILITY,
OR TORT (INCLUDING NEGLIGENCE OR OTHERWISE) ARISING IN ANY WAY OUT OF THE USE
OF THIS SOFTWARE, EVEN IF ADVISED OF THE POSSIBILITY OF SUCH DAMAGE.
*/

#include <fstream>
#include <iostream>
#include <iomanip>
#include <exception>
#include <string>
#include <vector>
#include <thread>
#include <atomic>
#include "stopwatch.hpp"
#include "utility.hpp"
#include "../randomx.h"
#include "../blake2/endian.h"
<<<<<<< HEAD
#include "../common.hpp"
#ifdef _WIN32
#include <windows.h>
#include <VersionHelpers.h>
#endif
=======
#include "affinity.hpp"
>>>>>>> e8cf27ea

const uint8_t blockTemplate_[] = {
		0x07, 0x07, 0xf7, 0xa4, 0xf0, 0xd6, 0x05, 0xb3, 0x03, 0x26, 0x08, 0x16, 0xba, 0x3f, 0x10, 0x90, 0x2e, 0x1a, 0x14,
		0x5a, 0xc5, 0xfa, 0xd3, 0xaa, 0x3a, 0xf6, 0xea, 0x44, 0xc1, 0x18, 0x69, 0xdc, 0x4f, 0x85, 0x3f, 0x00, 0x2b, 0x2e,
		0xea, 0x00, 0x00, 0x00, 0x00, 0x77, 0xb2, 0x06, 0xa0, 0x2c, 0xa5, 0xb1, 0xd4, 0xce, 0x6b, 0xbf, 0xdf, 0x0a, 0xca,
		0xc3, 0x8b, 0xde, 0xd3, 0x4d, 0x2d, 0xcd, 0xee, 0xf9, 0x5c, 0xd2, 0x0c, 0xef, 0xc1, 0x2f, 0x61, 0xd5, 0x61, 0x09
};

class AtomicHash {
public:
	AtomicHash() {
		for (int i = 0; i < 4; ++i)
			hash[i].store(0);
	}
	void xorWith(uint64_t update[4]) {
		for (int i = 0; i < 4; ++i)
			hash[i].fetch_xor(update[i]);
	}
	void print(std::ostream& os) {
		for (int i = 0; i < 4; ++i)
			print(hash[i], os);
		os << std::endl;
	}
private:
	static void print(std::atomic<uint64_t>& hash, std::ostream& os) {
		auto h = hash.load();
		outputHex(std::cout, (char*)&h, sizeof(h));
	}
	std::atomic<uint64_t> hash[4];
};

void printUsage(const char* executable) {
	std::cout << "Usage: " << executable << " [OPTIONS]" << std::endl;
	std::cout << "Supported options:" << std::endl;
	std::cout << "  --help        shows this message" << std::endl;
	std::cout << "  --mine        mining mode: 2080 MiB" << std::endl;
	std::cout << "  --verify      verification mode: 256 MiB" << std::endl;
	std::cout << "  --jit         x86-64 JIT compiled mode (default: interpreter)" << std::endl;
	std::cout << "  --largePages  use large pages" << std::endl;
	std::cout << "  --softAes     use software AES (default: x86 AES-NI)" << std::endl;
	std::cout << "  --threads T   use T threads (default: 1)" << std::endl;
	std::cout << "  --affinity A  thread affinity bitmask (default: 0)" << std::endl;
	std::cout << "  --init Q      initialize dataset with Q threads (default: 1)" << std::endl;
	std::cout << "  --nonces N    run N nonces (default: 1000)" << std::endl;
	std::cout << "  --seed S      seed for cache initialization (default: 0)" << std::endl;
}

<<<<<<< HEAD
struct MemoryException : public std::exception {
};
struct CacheAllocException : public MemoryException {
	const char * what() const throw () {
		return "Cache allocation failed";
	}
};
struct DatasetAllocException : public MemoryException {
	const char * what() const throw () {
		return "Dataset allocation failed";
	}
};

void mine(randomx_vm* vm, std::atomic<uint32_t>& atomicNonce, AtomicHash& result, uint32_t noncesCount, int thread) {
=======
void mine(randomx_vm* vm, std::atomic<uint32_t>& atomicNonce, AtomicHash& result, uint32_t noncesCount, int thread, int cpuid=-1) {
	if (cpuid >= 0) {
		int rc = set_thread_affinity(cpuid);
		if (rc) {
			std::cerr << "Failed to set thread affinity for thread " << thread << " (error=" << rc << ")" <<  std::endl;
		}
	}
>>>>>>> e8cf27ea
	uint64_t hash[RANDOMX_HASH_SIZE / sizeof(uint64_t)];
	uint8_t blockTemplate[sizeof(blockTemplate_)];
	memcpy(blockTemplate, blockTemplate_, sizeof(blockTemplate));
	void* noncePtr = blockTemplate + 39;
	auto nonce = atomicNonce.fetch_add(1);

	while (nonce < noncesCount) {
		store32(noncePtr, nonce);
		randomx_calculate_hash(vm, blockTemplate, sizeof(blockTemplate), &hash);
		result.xorWith(hash);
		nonce = atomicNonce.fetch_add(1);
	}
}

int main(int argc, char** argv) {
	bool softAes, miningMode, verificationMode, help, largePages, jit;
	int noncesCount, threadCount, initThreadCount;
	uint64_t threadAffinity;
	int32_t seedValue;
	char seed[4];

	readOption("--softAes", argc, argv, softAes);
	readOption("--mine", argc, argv, miningMode);
	readOption("--verify", argc, argv, verificationMode);
	readIntOption("--threads", argc, argv, threadCount, 1);
	readUInt64Option("--affinity", argc, argv, threadAffinity, 0);
	readIntOption("--nonces", argc, argv, noncesCount, 1000);
	readIntOption("--init", argc, argv, initThreadCount, 1);
	readIntOption("--seed", argc, argv, seedValue, 0);
	readOption("--largePages", argc, argv, largePages);
	readOption("--jit", argc, argv, jit);
	readOption("--help", argc, argv, help);

	store32(&seed, seedValue);

	std::cout << "RandomX benchmark v1.0.4" << std::endl;

	if (help || (!miningMode && !verificationMode)) {
		printUsage(argv[0]);
		return 0;
	}

	std::atomic<uint32_t> atomicNonce(0);
	AtomicHash result;
	std::vector<randomx_vm*> vms;
	std::vector<std::thread> threads;
	randomx_dataset* dataset;
	randomx_cache* cache;
	randomx_flags flags = RANDOMX_FLAG_DEFAULT;

	if (miningMode) {
		flags = (randomx_flags)(flags | RANDOMX_FLAG_FULL_MEM);
		std::cout << " - full memory mode (2080 MiB)" << std::endl;
	}
	else {
		std::cout << " - light memory mode (256 MiB)" << std::endl;
	}

	if (jit) {
		flags = (randomx_flags)(flags | RANDOMX_FLAG_JIT);
		std::cout << " - JIT compiled mode" << std::endl;
	}
	else {
		std::cout << " - interpreted mode" << std::endl;
	}

	if (softAes) {
		std::cout << " - software AES mode" << std::endl;
	}
	else {
		flags = (randomx_flags)(flags | RANDOMX_FLAG_HARD_AES);
		std::cout << " - hardware AES mode" << std::endl;
	}

	if (largePages) {
		flags = (randomx_flags)(flags | RANDOMX_FLAG_LARGE_PAGES);
		std::cout << " - large pages mode" << std::endl;
	}
	else {
		std::cout << " - small pages mode" << std::endl;
	}

	if (threadAffinity) {
		std::cout << " - thread affinity (" << mask_to_string(threadAffinity) << ")" << std::endl;
	}

	std::cout << "Initializing";
	if (miningMode)
		std::cout << " (" << initThreadCount << " thread" << (initThreadCount > 1 ? "s)" : ")");
	std::cout << " ..." << std::endl;

	try {
		if (jit && !RANDOMX_HAVE_COMPILER) {
			throw std::runtime_error("JIT compilation is not supported on this platform");
		}

		Stopwatch sw(true);
		cache = randomx_alloc_cache(flags);
		if (cache == nullptr) {
			throw CacheAllocException();
		}
		randomx_init_cache(cache, &seed, sizeof(seed));
		if (miningMode) {
			dataset = randomx_alloc_dataset(flags);
			if (dataset == nullptr) {
				throw DatasetAllocException();
			}
			uint32_t datasetItemCount = randomx_dataset_item_count();
			if (initThreadCount > 1) {
				auto perThread = datasetItemCount / initThreadCount;
				auto remainder = datasetItemCount % initThreadCount;
				uint32_t startItem = 0;
				for (int i = 0; i < initThreadCount; ++i) {
					auto count = perThread + (i == initThreadCount - 1 ? remainder : 0);
					threads.push_back(std::thread(&randomx_init_dataset, dataset, cache, startItem, count));
					startItem += count;
				}
				for (unsigned i = 0; i < threads.size(); ++i) {
					threads[i].join();
				}
			}
			else {
				randomx_init_dataset(dataset, cache, 0, datasetItemCount);
			}
			randomx_release_cache(cache);
			threads.clear();
		}
		std::cout << "Memory initialized in " << sw.getElapsed() << " s" << std::endl;
		std::cout << "Initializing " << threadCount << " virtual machine(s) ..." << std::endl;
		for (int i = 0; i < threadCount; ++i) {
			randomx_vm *vm = randomx_create_vm(flags, cache, dataset);
			if (vm == nullptr) {
				throw std::runtime_error("Unsupported virtual machine options");
			}
			vms.push_back(vm);
		}
		std::cout << "Running benchmark (" << noncesCount << " nonces) ..." << std::endl;
		sw.restart();
		if (threadCount > 1) {
			for (unsigned i = 0; i < vms.size(); ++i) {
				int cpuid = -1;
				if (threadAffinity)
					cpuid = cpuid_from_mask(threadAffinity, i);
				if (softAes)
					threads.push_back(std::thread(&mine, vms[i], std::ref(atomicNonce), std::ref(result), noncesCount, i, cpuid));
				else
					threads.push_back(std::thread(&mine, vms[i], std::ref(atomicNonce), std::ref(result), noncesCount, i, cpuid));
			}
			for (unsigned i = 0; i < threads.size(); ++i) {
				threads[i].join();
			}
		}
		else {
			mine(vms[0], std::ref(atomicNonce), std::ref(result), noncesCount, 0);
		}

		double elapsed = sw.getElapsed();
		for (unsigned i = 0; i < vms.size(); ++i)
			randomx_destroy_vm(vms[i]);
		if (miningMode)
			randomx_release_dataset(dataset);
		else
			randomx_release_cache(cache);
		std::cout << "Calculated result: ";
		result.print(std::cout);
		if (noncesCount == 1000 && seedValue == 0)
			std::cout << "Reference result:  38d47ea494480bff8d621189e8e92747288bb1da6c75dc401f2ab4b6807b6010" << std::endl;
		if (!miningMode) {
			std::cout << "Performance: " << 1000 * elapsed / noncesCount << " ms per hash" << std::endl;
		}
		else {
			std::cout << "Performance: " << noncesCount / elapsed << " hashes per second" << std::endl;
		}
	}
	catch (MemoryException& e) {
		std::cout << "ERROR: " << e.what() << std::endl;
		if (largePages) {
#ifdef _WIN32
			std::cout << "To use large pages, please enable the \"Lock Pages in Memory\" policy and reboot." << std::endl;
			if (!IsWindows8OrGreater()) {
				std::cout << "Additionally, you have to run the benchmark from elevated command prompt." << std::endl;
			}
#else
			std::cout << "To use large pages, please run: sudo sysctl -w vm.nr_hugepages=1250" << std::endl;
#endif
		}
		return 1;
	}
	catch (std::exception& e) {
		std::cout << "ERROR: " << e.what() << std::endl;
		return 1;
	}
	return 0;
}<|MERGE_RESOLUTION|>--- conflicted
+++ resolved
@@ -38,15 +38,12 @@
 #include "utility.hpp"
 #include "../randomx.h"
 #include "../blake2/endian.h"
-<<<<<<< HEAD
 #include "../common.hpp"
 #ifdef _WIN32
 #include <windows.h>
 #include <VersionHelpers.h>
 #endif
-=======
 #include "affinity.hpp"
->>>>>>> e8cf27ea
 
 const uint8_t blockTemplate_[] = {
 		0x07, 0x07, 0xf7, 0xa4, 0xf0, 0xd6, 0x05, 0xb3, 0x03, 0x26, 0x08, 0x16, 0xba, 0x3f, 0x10, 0x90, 0x2e, 0x1a, 0x14,
@@ -94,7 +91,6 @@
 	std::cout << "  --seed S      seed for cache initialization (default: 0)" << std::endl;
 }
 
-<<<<<<< HEAD
 struct MemoryException : public std::exception {
 };
 struct CacheAllocException : public MemoryException {
@@ -108,8 +104,6 @@
 	}
 };
 
-void mine(randomx_vm* vm, std::atomic<uint32_t>& atomicNonce, AtomicHash& result, uint32_t noncesCount, int thread) {
-=======
 void mine(randomx_vm* vm, std::atomic<uint32_t>& atomicNonce, AtomicHash& result, uint32_t noncesCount, int thread, int cpuid=-1) {
 	if (cpuid >= 0) {
 		int rc = set_thread_affinity(cpuid);
@@ -117,7 +111,6 @@
 			std::cerr << "Failed to set thread affinity for thread " << thread << " (error=" << rc << ")" <<  std::endl;
 		}
 	}
->>>>>>> e8cf27ea
 	uint64_t hash[RANDOMX_HASH_SIZE / sizeof(uint64_t)];
 	uint8_t blockTemplate[sizeof(blockTemplate_)];
 	memcpy(blockTemplate, blockTemplate_, sizeof(blockTemplate));
