--- conflicted
+++ resolved
@@ -176,13 +176,10 @@
 	static const uint8_t REX_ANDPS_XMM12[] = { 0x45, 0x0F, 0x54, 0xE5, 0x45, 0x0F, 0x56, 0xE6 };
 	static const uint8_t REX_PADD[] = { 0x66, 0x44, 0x0f };
 	static const uint8_t PADD_OPCODES[] = { 0xfc, 0xfd, 0xfe, 0xd4 };
-<<<<<<< HEAD
 	static const uint8_t CALL = 0xe8;
-=======
 	static const uint8_t REX_ADD_I[] = { 0x49, 0x81 };
 	static const uint8_t REX_TEST[] = { 0x49, 0xF7 };
 	static const uint8_t JZ[] = { 0x0f, 0x84 };
->>>>>>> 00368cae
 
 	size_t JitCompilerX86::getCodeSize() {
 		return codePos - prologueSize;
@@ -196,7 +193,6 @@
 	}
 
 	void JitCompilerX86::generateProgram(Program& prog) {
-<<<<<<< HEAD
 		generateProgramPrologue(prog);
 		memcpy(code + codePos, codeReadDataset, readDatasetSize);
 		codePos += readDatasetSize;
@@ -213,14 +209,12 @@
 	}
 
 	void JitCompilerX86::generateProgramPrologue(Program& prog) {
-=======
 #ifdef RANDOMX_JUMP
 		instructionOffsets.clear();
 		for (unsigned i = 0; i < 8; ++i) {
 			registerUsage[i] = -1;
 		}
 #endif
->>>>>>> 00368cae
 		auto addressRegisters = prog.getEntropy(12);
 		uint32_t readReg0 = 0 + (addressRegisters & 1);
 		addressRegisters >>= 1;
